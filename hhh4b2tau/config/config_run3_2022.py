--- conflicted
+++ resolved
@@ -198,8 +198,6 @@
     # process groups for conveniently looping over certain processs
     # (used in wrapper_factory and during plotting)
     cfg.x.process_groups = {
-<<<<<<< HEAD
-=======
         "backgrounds": (backgrounds := [
             # "h",
             "tt",
@@ -226,13 +224,10 @@
             # "ewk",
             # "tth",
         ]),
->>>>>>> 1ded7dd1
         "hhh_couplings": [
             f"{x}" for x in all_hhh_processes
             if all(s in x for s in ["c3", "d4", "4b2tau"])
         ],
-<<<<<<< HEAD
-=======
         "hhh_compare_1": [
             f"hhh_4b2tau_c3{x}_d4{y}" for x,y in ((0, 0), (1, 0), ("m1", 0), (0, 99), (0, "m1"), (2, "m1"))
         ],
@@ -246,7 +241,6 @@
             "hh_ggf_hbb_htt_kl1_kt1",
         ]),
         "sm": sorted(list(set(split_backgrounds + sm_higgs))),
->>>>>>> 1ded7dd1
     }
 
     # dataset groups for conveniently looping over certain datasets
@@ -257,29 +251,17 @@
             if all(s in x for s in ["c3", "d4", "4b2tau"])
         ],
         "hhh_compare_1": [
-<<<<<<< HEAD
-            f"hhh_c3_{c3}_d4_{d4}_4b2tau_madgraph" 
-            for c3,d4 in ((0, 0), (1, 0), ("minus1", 0), (0, 99),
-                           (0, "minus1"), (2, "minus1"))
+            f"hhh_4b2tau_c3{x}_d4{y}_amcatnlo" for x,y in ((0, 0), (1, 0), ("m1", 0), (0, 99), (0, "m1"), (2, "m1"))
         ],
 
         "hhh_compare_2": [
-            f"hhh_c3_{c3}_d4_{d4}_4b2tau_madgraph" 
-            for c3,d4 in ((0, 0), (19, 19), (4, 9), 
-                          ("minus1p5", "minus0p5"), ("minus1", "minus1"), (1, 2))
+            f"hhh_4b2tau_c3{x}_d4{y}_amcatnlo" for x,y in ((0, 0), (19, 19), (4, 9), ("m1p5", "m0p5"), ("m1", "m1"), (1, 2))
         ],
         "hhh_compare_to_morph": [
-            "hhh_c3_{c3}_d4_{d4}_4b2tau_madgraph".format(
+            "hhh_c3_{c3}_d4_{d4}_amcatnlo".format(
                       c3=str(c3).replace("-", "minus").replace(".", "p"),
                       d4=str(d4).replace("-", "minus").replace(".", "p"),
                       ) for c3,d4 in morphing.morphing_coupling_combinations
-=======
-            f"hhh_4b2tau_c3{x}_d4{y}_amcatnlo" for x,y in ((0, 0), (1, 0), ("m1", 0), (0, 99), (0, "m1"), (2, "m1"))
-        ],
-
-        "hhh_compare_2": [
-            f"hhh_4b2tau_c3{x}_d4{y}_amcatnlo" for x,y in ((0, 0), (19, 19), (4, 9), ("m1p5", "m0p5"), ("m1", "m1"), (1, 2))
->>>>>>> 1ded7dd1
         ],
         "sm_higgs": (sm_higgs := [
             "tth_hbb_powheg",
@@ -367,6 +349,10 @@
     # ml_model groups for conveniently looping over certain ml_models
     # (used during the machine learning tasks)
     cfg.x.ml_model_groups = {}
+
+    # custom method and sandbox for determining dataset lfns
+    cfg.x.get_dataset_lfns = None
+    cfg.x.get_dataset_lfns_sandbox = None
 
     # whether to validate the number of obtained LFNs in GetDatasetLFNs
     # (currently set to false because the number of files per dataset is truncated to 2)
@@ -636,10 +622,6 @@
                 "xtight": {"2022": 0.8111, "2022EE": 0.8184, "2023": 0.0, "2024": 0.0}[btag_key],
                 "xxtight": {"2022": 0.9512, "2022EE": 0.9542, "2023": 0.0, "2024": 0.0}[btag_key],
             },
-<<<<<<< HEAD
-        }))
-
-=======
             "robustParticleTransformer": {
                 "loose": {"2022": 0.0849, "2022EE": 0.0897, "2023": 0.0, "2024": 0.0}[btag_key],
                 "medium": {"2022": 0.4319, "2022EE": 0.451, "2023": 0.0, "2024": 0.0}[btag_key],
@@ -706,7 +688,6 @@
         jec_sources=cfg.x.btag_sf_jec_sources,
         discriminator="btagPNetB",
     )
->>>>>>> 1ded7dd1
 
     # target file size after MergeReducedEvents in MB
     cfg.x.reduced_file_size = 512.0
